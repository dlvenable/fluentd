--- conflicted
+++ resolved
@@ -370,11 +370,6 @@
     def refresh_watchers
       target_paths_hash = expand_paths
       existence_paths_hash = existence_path
-<<<<<<< HEAD
-
-      log.debug { "tailing paths: target = #{target_paths.join(",")} | existing = #{existence_paths.join(",")}" }
-      
-=======
       
       log.debug {
         target_paths_str = target_paths_hash.collect { |key, target_info| target_info.path }.join(",")
@@ -382,7 +377,6 @@
         "tailing paths: target = #{target_paths_str} | existing = #{existence_paths_str}"
       }
 
->>>>>>> 90766d7c
       unwatched_hash = existence_paths_hash.reject {|key, value| target_paths_hash.key?(key)}
       added_hash = target_paths_hash.reject {|key, value| existence_paths_hash.key?(key)}
       
